// Build script for mill 0.6.0
import mill._
import mill.scalalib._
import mill.scalalib.publish._
import coursier.maven.MavenRepository
import $ivy.`com.lihaoyi::mill-contrib-buildinfo:$MILL_VERSION`
import mill.contrib.buildinfo.BuildInfo

object chisel3 extends mill.Cross[chisel3CrossModule]("2.11.12", "2.12.10") 

// Since chisel contains submodule chiselFrontend and coreMacros, a CommonModule is needed
trait CommonModule extends ScalaModule with SbtModule with PublishModule {
  def firrtlModule: Option[PublishModule]

  def publishVersion = "3.3-SNAPSHOT"

  // 2.12.10 -> Array("2", "12", "10") -> "12" -> 12
  protected def majorVersion = crossVersion.split('.')(1).toInt

<<<<<<< HEAD
// Provide a managed dependency on X if -DXVersion="" is supplied on the command line.
val defaultVersions = Map("firrtl" -> "1.3-20200205-SNAPSHOT")
=======
  def crossVersion: String
>>>>>>> 37768514

  def scalaVersion = crossVersion

  def repositories() = super.repositories ++ Seq(
    MavenRepository("https://oss.sonatype.org/content/repositories/snapshots"),
    MavenRepository("https://oss.sonatype.org/content/repositories/releases")
  )

  private def scalacCrossOptions = majorVersion match {
    case i if i < 12 => Seq()
    case _ => Seq("-Xsource:2.11")
  }
  
  def ivyDeps = if(firrtlModule.isEmpty) Agg(
    ivy"edu.berkeley.cs::firrtl:1.3-SNAPSHOT",
  ) else Agg.empty[Dep]

  def moduleDeps = Seq() ++ firrtlModule

<<<<<<< HEAD
trait PublishChiselModule extends CommonChiselModule with PublishModule {
  override def artifactName = "chisel3"
  def publishVersion = "3.3-20200205-SNAPSHOT"
=======
  private def javacCrossOptions = majorVersion match {
    case i if i < 12 => Seq("-source", "1.7", "-target", "1.7")
    case _ => Seq("-source", "1.8", "-target", "1.8")
  }

  override def scalacOptions = super.scalacOptions() ++ Agg(
    "-deprecation",
    "-feature"
  ) ++ scalacCrossOptions
  
  override def javacOptions = super.javacOptions() ++ javacCrossOptions

  private val macroParadise = ivy"org.scalamacros:::paradise:2.1.0"

  override def compileIvyDeps = Agg(macroParadise)

  override def scalacPluginIvyDeps = Agg(macroParadise)
>>>>>>> 37768514

  def pomSettings = PomSettings(
    description = artifactName(),
    organization = "edu.berkeley.cs",
    url = "https://www.chisel-lang.org",
    licenses = Seq(License.`BSD-3-Clause`),
    versionControl = VersionControl.github("freechipsproject", "chisel3"),
    developers = Seq(
      Developer("jackbackrack", "Jonathan Bachrach", "https://eecs.berkeley.edu/~jrb/")
    )
  )
}

class chisel3CrossModule(crossVersionValue: String) extends CommonModule with PublishModule with BuildInfo { m =>
  // different scala version shares same sources
  // mill use foo/2.11.12 foo/2.12.10 as millSourcePath by default
  override def millSourcePath = super.millSourcePath / os.up / os.up

  def crossVersion = crossVersionValue

  def mainClass = Some("chisel3.stage.ChiselMain")

  def firrtlModule: Option[PublishModule] = None

  override def moduleDeps = super.moduleDeps ++ Seq(coreMacros, chiselFrontend) ++ firrtlModule
  
  object test extends Tests {
    private def ivyCrossDeps = majorVersion match {
      case i if i < 12 => Agg(ivy"junit:junit:4.12")
      case _ => Agg()
    }

    def ivyDeps = Agg(
      ivy"org.scalatest::scalatest:3.0.8",
      ivy"org.scalacheck::scalacheck:1.14.3",
      ivy"com.github.scopt::scopt:3.7.1"
    ) ++ ivyCrossDeps

    def testFrameworks = Seq("org.scalatest.tools.Framework")

    // a sbt-like testOnly command.
    // for example, mill -i "chisel3[2.12.10].test.testOnly" "chiselTests.BitwiseOpsSpec" 
    def testOnly(args: String*) = T.command {
      super.runMain("org.scalatest.run", args: _*)
    }
  }

  override def buildInfoPackageName = Some("chisel3")

  override def buildInfoMembers: T[Map[String, String]] = T {
    Map(
      "buildInfoPackage" -> artifactName(),
      "version" -> publishVersion(),
      "scalaVersion" -> scalaVersion()
    )
  }

  override def generatedSources = T {
    Seq(generatedBuildInfo()._2)
  }

  object coreMacros extends CommonModule {
    def firrtlModule = m.firrtlModule

    def crossVersion = crossVersionValue
  }

  object chiselFrontend extends CommonModule { 
    def firrtlModule = m.firrtlModule

    def crossVersion = crossVersionValue

    def moduleDeps = super.moduleDeps ++ Seq(coreMacros) ++ firrtlModule

    def scalacOptions = super.scalacOptions() ++ Seq(
      "-deprecation",
      "-explaintypes",
      "-feature",
      "-language:reflectiveCalls",
      "-unchecked",
      "-Xcheckinit",
      "-Xlint:infer-any"
    )
  }
  // make mill publish sbt compatible package
  def artifactName = "chisel3"
}<|MERGE_RESOLUTION|>--- conflicted
+++ resolved
@@ -8,6 +8,14 @@
 
 object chisel3 extends mill.Cross[chisel3CrossModule]("2.11.12", "2.12.10") 
 
+// Provide a managed dependency on X if -DXVersion="" is supplied on the command line.
+val defaultVersions = Map("firrtl" -> "1.3-SNAPSHOT")
+
+def getVersion(dep: String, org: String = "edu.berkeley.cs") = {
+  val version = sys.env.getOrElse(dep + "Version", defaultVersions(dep))
+  ivy"$org::$dep:$version"
+}
+
 // Since chisel contains submodule chiselFrontend and coreMacros, a CommonModule is needed
 trait CommonModule extends ScalaModule with SbtModule with PublishModule {
   def firrtlModule: Option[PublishModule]
@@ -17,12 +25,7 @@
   // 2.12.10 -> Array("2", "12", "10") -> "12" -> 12
   protected def majorVersion = crossVersion.split('.')(1).toInt
 
-<<<<<<< HEAD
-// Provide a managed dependency on X if -DXVersion="" is supplied on the command line.
-val defaultVersions = Map("firrtl" -> "1.3-20200205-SNAPSHOT")
-=======
   def crossVersion: String
->>>>>>> 37768514
 
   def scalaVersion = crossVersion
 
@@ -37,16 +40,11 @@
   }
   
   def ivyDeps = if(firrtlModule.isEmpty) Agg(
-    ivy"edu.berkeley.cs::firrtl:1.3-SNAPSHOT",
+    getVersion("firrtl"),
   ) else Agg.empty[Dep]
 
   def moduleDeps = Seq() ++ firrtlModule
 
-<<<<<<< HEAD
-trait PublishChiselModule extends CommonChiselModule with PublishModule {
-  override def artifactName = "chisel3"
-  def publishVersion = "3.3-20200205-SNAPSHOT"
-=======
   private def javacCrossOptions = majorVersion match {
     case i if i < 12 => Seq("-source", "1.7", "-target", "1.7")
     case _ => Seq("-source", "1.8", "-target", "1.8")
@@ -64,7 +62,6 @@
   override def compileIvyDeps = Agg(macroParadise)
 
   override def scalacPluginIvyDeps = Agg(macroParadise)
->>>>>>> 37768514
 
   def pomSettings = PomSettings(
     description = artifactName(),
