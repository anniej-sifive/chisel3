--- conflicted
+++ resolved
@@ -10,7 +10,7 @@
     //  switch to support our anonymous Bundle definitions:
     //  https://github.com/scala/bug/issues/10047
     CrossVersion.partialVersion(scalaVersion) match {
-      case Some((2, scalaMajor: Int)) if scalaMajor < 12 => Seq()
+      case Some((2, scalaMajor: Long)) if scalaMajor < 12 => Seq()
       case _ => Seq("-Xsource:2.11")
     }
   }
@@ -22,7 +22,7 @@
     //  Java 7 compatible code for Scala 2.11
     //  for compatibility with old clients.
     CrossVersion.partialVersion(scalaVersion) match {
-      case Some((2, scalaMajor: Int)) if scalaMajor < 12 =>
+      case Some((2, scalaMajor: Long)) if scalaMajor < 12 =>
         Seq("-source", "1.7", "-target", "1.7")
       case _ =>
         Seq("-source", "1.8", "-target", "1.8")
@@ -30,21 +30,15 @@
   }
 }
 
-<<<<<<< HEAD
 val defaultVersions = Map("firrtl" -> "1.1-RELEASE-SNAPSHOT")
 
 lazy val commonSettings = Seq (
   organization := "edu.berkeley.cs",
   version := "3.1-RELEASE-SNAPSHOT",
-=======
-lazy val commonSettings = Seq (
-  organization := "edu.berkeley.cs",
-  version := "3.0-RELEASE-SNAPSHOT",
->>>>>>> 20f204c7
   git.remoteRepo := "git@github.com:freechipsproject/chisel3.git",
   autoAPIMappings := true,
-  scalaVersion := "2.11.11",
-  crossScalaVersions := Seq("2.11.11", "2.12.3"),
+  scalaVersion := "2.11.12",
+  crossScalaVersions := Seq("2.11.12", "2.12.4"),
   resolvers ++= Seq(
     Resolver.sonatypeRepo("snapshots"),
     Resolver.sonatypeRepo("releases")
@@ -100,14 +94,8 @@
   }
 )
 
-val defaultVersions = Map("firrtl" -> "1.0-RELEASE-SNAPSHOT")
-
 lazy val chiselSettings = Seq (
   name := "chisel3",
-
-  // Provide a managed dependency on X if -DXVersion="" is supplied on the command line.
-  libraryDependencies ++= (Seq("firrtl").map {
-  dep: String => "edu.berkeley.cs" %% dep % sys.props.getOrElse(dep + "Version", defaultVersions(dep)) }),
 
   libraryDependencies ++= Seq(
     "org.scalatest" %% "scalatest" % "3.0.1" % "test",
@@ -138,6 +126,7 @@
   enablePlugins(ScalaUnidocPlugin).
   settings(
     buildInfoPackage := name.value,
+    buildInfoOptions += BuildInfoOption.BuildTime,
     buildInfoUsePackageAsPath := true,
     buildInfoKeys := Seq[BuildInfoKey](buildInfoPackage, version, scalaVersion, sbtVersion)
   ).
