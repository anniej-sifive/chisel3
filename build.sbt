// See LICENSE for license details.

site.settings

site.includeScaladoc()

ghpages.settings

lazy val commonSettings = Seq (
  organization := "edu.berkeley.cs",
<<<<<<< HEAD
  version := "3.0-BETA-SNAPSHOT",
  git.remoteRepo := "git@github.com:ucb-bar/chisel3.git",
  scalaVersion := "2.11.7",
=======
  version := "3.0",
  git.remoteRepo := "git@github.com:ucb-bar/chisel3.git",
  scalaVersion := "2.11.7"
)

lazy val chiselSettings = Seq (
  name := "Chisel3",

>>>>>>> bb5467fc
  publishMavenStyle := true,
  publishArtifact in Test := false,
  pomIncludeRepository := { x => false },
  pomExtra := <url>http://chisel.eecs.berkeley.edu/</url>
    <licenses>
      <license>
        <name>BSD-style</name>
        <url>http://www.opensource.org/licenses/bsd-license.php</url>
        <distribution>repo</distribution>
      </license>
    </licenses>
    <scm>
      <url>https://github.com/ucb-bar/chisel3.git</url>
      <connection>scm:git:github.com/ucb-bar/chisel3.git</connection>
    </scm>
    <developers>
      <developer>
        <id>jackbackrack</id>
        <name>Jonathan Bachrach</name>
        <url>http://www.eecs.berkeley.edu/~jrb/</url>
      </developer>
    </developers>,

  publishTo <<= version { v: String =>
    val nexus = "https://oss.sonatype.org/"
    if (v.trim.endsWith("SNAPSHOT")) {
      Some("snapshots" at nexus + "content/repositories/snapshots")
    }
    else {
      Some("releases" at nexus + "service/local/staging/deploy/maven2")
    }
  },

  resolvers ++= Seq(
    Resolver.sonatypeRepo("snapshots"),
    Resolver.sonatypeRepo("releases")
  )
)

lazy val chiselSettings = Seq (
  name := "Chisel3",


  /* Bumping "com.novocode" % "junit-interface" % "0.11", causes DelayTest testSeqReadBundle to fail
   *  in subtly disturbing ways on Linux (but not on Mac):
   *  - some fields in the generated .h file are re-named,
   *  - an additional field is added
   *  - the generated .cpp file has additional differences:
   *    - different temps in clock_lo
   *    - missing assignments
   *    - change of assignment order
   *    - use of "Tx" vs. "Tx.values"
   */
  libraryDependencies += "org.scalatest" %% "scalatest" % "2.2.5" % "test",
  libraryDependencies += "org.scala-lang" % "scala-reflect" % scalaVersion.value,
  libraryDependencies += "org.scalacheck" %% "scalacheck" % "1.12.4" % "test",
  libraryDependencies += "edu.berkeley.cs" %% "firrtl" % "0.2-BETA-SNAPSHOT",

  // Tests from other projects may still run concurrently.
  parallelExecution in Test := true,

  javacOptions ++= Seq("-target", "1.7")
  //  Hopefully we get these options back in Chisel3
  //  scalacOptions in (Compile, doc) <++= (baseDirectory in LocalProject("chisel"), version) map { (bd, v) =>
  //    Seq("-diagrams", "-diagrams-max-classes", "25", "-sourcepath", bd.getAbsolutePath, "-doc-source-url",
  //        "https://github.com/ucb-bar/chisel/tree/master/€{FILE_PATH}.scala")
  //  }
)

lazy val coreMacros = (project in file("coreMacros")).
  settings(commonSettings: _*).
  settings(
    libraryDependencies += "org.scala-lang" % "scala-reflect" % scalaVersion.value
  )

lazy val chiselFrontend = (project in file("chiselFrontend")).
  settings(commonSettings: _*).
  settings(
    libraryDependencies += "org.scala-lang" % "scala-reflect" % scalaVersion.value
  ).
  dependsOn(coreMacros)

lazy val chisel = (project in file(".")).
  settings(commonSettings: _*).
  settings(chiselSettings: _*).
  dependsOn(coreMacros).
  dependsOn(chiselFrontend).
  settings(
    // Include macro classes, resources, and sources main jar.
    mappings in (Compile, packageBin) <++= mappings in (coreMacros, Compile, packageBin),
    mappings in (Compile, packageSrc) <++= mappings in (coreMacros, Compile, packageSrc),
    mappings in (Compile, packageBin) <++= mappings in (chiselFrontend, Compile, packageBin),
    mappings in (Compile, packageSrc) <++= mappings in (chiselFrontend, Compile, packageSrc)
  )

// This is ugly. There must be a better way.
publish <<= (publish) dependsOn (publish in coreMacros, publish in chiselFrontend)

publishLocal <<= (publishLocal) dependsOn (publishLocal in coreMacros, publishLocal in chiselFrontend)<|MERGE_RESOLUTION|>--- conflicted
+++ resolved
@@ -8,20 +8,9 @@
 
 lazy val commonSettings = Seq (
   organization := "edu.berkeley.cs",
-<<<<<<< HEAD
   version := "3.0-BETA-SNAPSHOT",
   git.remoteRepo := "git@github.com:ucb-bar/chisel3.git",
   scalaVersion := "2.11.7",
-=======
-  version := "3.0",
-  git.remoteRepo := "git@github.com:ucb-bar/chisel3.git",
-  scalaVersion := "2.11.7"
-)
-
-lazy val chiselSettings = Seq (
-  name := "Chisel3",
-
->>>>>>> bb5467fc
   publishMavenStyle := true,
   publishArtifact in Test := false,
   pomIncludeRepository := { x => false },
@@ -61,9 +50,14 @@
   )
 )
 
+val defaultVersions = Map("firrtl" -> "0.2-BETA-SNAPSHOT")
+
 lazy val chiselSettings = Seq (
   name := "Chisel3",
 
+  // Provide a managed dependency on X if -DXVersion="" is supplied on the command line.
+  libraryDependencies ++= (Seq("firrtl").map {
+  dep: String => "edu.berkeley.cs" %% dep % sys.props.getOrElse(dep + "Version", defaultVersions(dep)) }),
 
   /* Bumping "com.novocode" % "junit-interface" % "0.11", causes DelayTest testSeqReadBundle to fail
    *  in subtly disturbing ways on Linux (but not on Mac):
@@ -78,7 +72,6 @@
   libraryDependencies += "org.scalatest" %% "scalatest" % "2.2.5" % "test",
   libraryDependencies += "org.scala-lang" % "scala-reflect" % scalaVersion.value,
   libraryDependencies += "org.scalacheck" %% "scalacheck" % "1.12.4" % "test",
-  libraryDependencies += "edu.berkeley.cs" %% "firrtl" % "0.2-BETA-SNAPSHOT",
 
   // Tests from other projects may still run concurrently.
   parallelExecution in Test := true,
@@ -120,4 +113,6 @@
 // This is ugly. There must be a better way.
 publish <<= (publish) dependsOn (publish in coreMacros, publish in chiselFrontend)
 
-publishLocal <<= (publishLocal) dependsOn (publishLocal in coreMacros, publishLocal in chiselFrontend)+publishLocal <<= (publishLocal) dependsOn (publishLocal in coreMacros, publishLocal in chiselFrontend)
+
+//publishSigned <<= (publishSigned) dependsOn (publishSigned in coreMacros, publishSigned in chiselFrontend)