// See LICENSE for license details.

package chiselTests

<<<<<<< HEAD
import tags.RequiresBackend
=======
>>>>>>> 820e2688
import chisel3._
import chisel3.experimental.RawModule
import chisel3.testers.BasicTester

class ClockAsUIntTester extends BasicTester {
  assert(true.B.asClock.asUInt === 1.U)
  stop()
}

<<<<<<< HEAD
@RequiresBackend
=======
class WithClockAndNoReset extends RawModule {
  val clock1 = IO(Input(Clock()))
  val clock2 = IO(Input(Clock()))
  val in = IO(Input(Bool()))
  val out = IO(Output(Bool()))
  val a = withClock(clock2) {
    RegNext(in)
  }
  out := a
}


>>>>>>> 820e2688
class ClockSpec extends ChiselPropSpec {
  property("Bool.asClock.asUInt should pass a signal through unaltered") {
    assertTesterPasses { new ClockAsUIntTester }
  }

  property("Should be able to use withClock in a module with no reset") {
    val circuit = Driver.emit { () => new WithClockAndNoReset }
    circuit.contains("reg a : UInt<1>, clock2") should be (true)
  }
}<|MERGE_RESOLUTION|>--- conflicted
+++ resolved
@@ -2,10 +2,7 @@
 
 package chiselTests
 
-<<<<<<< HEAD
 import tags.RequiresBackend
-=======
->>>>>>> 820e2688
 import chisel3._
 import chisel3.experimental.RawModule
 import chisel3.testers.BasicTester
@@ -15,9 +12,7 @@
   stop()
 }
 
-<<<<<<< HEAD
 @RequiresBackend
-=======
 class WithClockAndNoReset extends RawModule {
   val clock1 = IO(Input(Clock()))
   val clock2 = IO(Input(Clock()))
@@ -30,7 +25,6 @@
 }
 
 
->>>>>>> 820e2688
 class ClockSpec extends ChiselPropSpec {
   property("Bool.asClock.asUInt should pass a signal through unaltered") {
     assertTesterPasses { new ClockAsUIntTester }
