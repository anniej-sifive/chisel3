--- conflicted
+++ resolved
@@ -173,13 +173,8 @@
   it should "not try to assign directions to Analog" in {
     import chisel3.internal.firrtl.KnownWidth
     elaborate(new Module {
-<<<<<<< HEAD
-      val io = new chisel3.Bundle {
-        val port = chisel3.Analog(KnownWidth(32))
-=======
       val io = new Bundle {
         val port = chisel3.experimental.Analog(KnownWidth(32))
->>>>>>> b1ecb056
       }
     })
   }
