// See LICENSE for license details.

package chiselTests

import chisel3._
import chisel3.testers.BasicTester
<<<<<<< HEAD
=======
import chisel3.experimental.RawModule
import chisel3.experimental.BundleLiterals._
import chisel3.core.BundleLiteralException
>>>>>>> 94d5b904

class BundleLiteralSpec extends ChiselFlatSpec {
  class MyBundle extends Bundle {
    val a = UInt(8.W)
    val b = Bool()
<<<<<<< HEAD

    // Bundle literal constructor code, which will be auto-generated using macro annotations in
    // the future.
    import chisel3.internal.BundleLitBinding
    // Full bundle literal constructor
    def Lit(aVal: UInt, bVal: Bool): MyBundle = { // scalastyle:ignore method.name
      val clone = cloneType
      clone.selfBind(BundleLitBinding(Map(
        clone.a -> litArgOfBits(aVal),
        clone.b -> litArgOfBits(bVal)
      )))
      clone
    }
    // Partial bundle literal constructor
    def Lit(aVal: UInt): MyBundle = { // scalastyle:ignore method.name
      val clone = cloneType
      clone.selfBind(BundleLitBinding(Map(
        clone.a -> litArgOfBits(aVal)
      )))
      clone
    }
=======
>>>>>>> 94d5b904
  }

  "bundle literals" should "work in RTL" in {
    val outsideBundleLit = (new MyBundle).Lit(_.a -> 42.U, _.b -> true.B)
    assertTesterPasses{ new BasicTester{
      // TODO: add direct bundle compare operations, when that feature is added
      chisel3.assert(outsideBundleLit.a === 42.U)
      chisel3.assert(outsideBundleLit.b === true.B)

      val bundleLit = (new MyBundle).Lit(_.a -> 42.U, _.b -> true.B)
      chisel3.assert(bundleLit.a === 42.U)
      chisel3.assert(bundleLit.b === true.B)

      chisel3.assert(bundleLit.a === outsideBundleLit.a)
      chisel3.assert(bundleLit.b === outsideBundleLit.b)

      val bundleWire = Wire(new MyBundle)
      bundleWire := outsideBundleLit

      chisel3.assert(bundleWire.a === 42.U)
      chisel3.assert(bundleWire.b === true.B)

      stop()
    } }
  }

  "partial bundle literals" should "work in RTL" in {
    assertTesterPasses{ new BasicTester{
      val bundleLit = (new MyBundle).Lit(_.a -> 42.U)
      chisel3.assert(bundleLit.a === 42.U)

      val bundleWire = Wire(new MyBundle)
      bundleWire := bundleLit

      chisel3.assert(bundleWire.a === 42.U)

      stop()
    } }
  }

  class MyOuterBundle extends Bundle {
    val a = new MyBundle
    val b = new Bundle {
      val c = Bool()
      val d = UInt(8.W)
    }
  }

  "contained bundles" should "work" in {
    assertTesterPasses{ new BasicTester{
      // Specify the inner Bundle value as a Bundle literal
      val explicitBundleLit = (new MyOuterBundle).Lit(
        _.a -> (new MyBundle).Lit(_.a -> 42.U, _.b -> true.B)
      )
      chisel3.assert(explicitBundleLit.a.a === 42.U)
      chisel3.assert(explicitBundleLit.a.b === true.B)

      // Specify the inner Bundle fields directly
      val expandedBundleLit = (new MyOuterBundle).Lit(
        _.a.a -> 42.U, _.a.b -> true.B,
        _.b.c -> false.B, _.b.d -> 255.U
      )
      chisel3.assert(expandedBundleLit.a.a === 42.U)
      chisel3.assert(expandedBundleLit.a.b === true.B)
      chisel3.assert(expandedBundleLit.b.c === false.B)
      chisel3.assert(expandedBundleLit.b.d === 255.U)

      // Anonymously contruct the inner Bundle literal
      // A bit of weird syntax that depends on implementation details of the Bundle literal constructor
      val childBundleLit = (new MyOuterBundle).Lit(
        b => b.b -> b.b.Lit(_.c -> false.B, _.d -> 255.U)
      )
      chisel3.assert(childBundleLit.b.c === false.B)
      chisel3.assert(childBundleLit.b.d === 255.U)

      stop()
    } }
  }

  "Bundle literals" should "assign" in {
    assertTesterPasses{ new BasicTester{
      val bundleWire = Wire(Output(new MyBundle))
      val bundleLit = (new MyBundle).Lit(_.a -> 42.U, _.b -> true.B)
      bundleWire := bundleLit

      chisel3.assert(bundleWire.a === 42.U)
      chisel3.assert(bundleWire.b === true.B)
      stop()
    } }
  }

  "partially initialized Bundle literals" should "assign" in {
    assertTesterPasses{ new BasicTester{
      val bundleWire = Wire(Output(new MyBundle))
      val bundleLit = (new MyBundle).Lit(_.a -> 42.U)
      bundleWire := bundleLit

      chisel3.assert(bundleWire.a === 42.U)
      stop()
    } }
  }

  "bundle literals with bad field specifiers" should "fail" in {
    val exc = intercept[BundleLiteralException] { elaborate { new RawModule {
      val bundle = new MyBundle
      bundle.Lit(x => bundle.a -> 0.U)  // DONT DO THIS, this gets past a syntax error to exercise the failure
    }}}
    exc.getMessage should include ("not a field")
  }

  "bundle literals with duplicate fields" should "fail" in {
    val exc = intercept[BundleLiteralException] { elaborate { new RawModule {
      (new MyBundle).Lit(_.a -> 0.U, _.a -> 0.U)
    }}}
    exc.getMessage should include ("duplicate")
    exc.getMessage should include (".a")
  }

  "bundle literals with non-literal values" should "fail" in {
    val exc = intercept[BundleLiteralException] { elaborate { new RawModule {
      (new MyBundle).Lit(_.a -> UInt())
    }}}
    exc.getMessage should include ("non-literal value")
    exc.getMessage should include (".a")
  }

  "bundle literals with non-type-equivalent element fields" should "fail" in {
    val exc = intercept[BundleLiteralException] { elaborate { new RawModule {
      (new MyBundle).Lit(_.a -> true.B)
    }}}
    exc.getMessage should include ("non-type-equivalent value")
    exc.getMessage should include (".a")
  }

  "bundle literals with non-type-equivalent sub-bundles" should "fail" in {
    val exc = intercept[BundleLiteralException] { elaborate { new RawModule {
      (new MyOuterBundle).Lit(_.b -> (new MyBundle).Lit(_.a -> 0.U))
    }}}
    exc.getMessage should include ("non-type-equivalent value")
    exc.getMessage should include (".b")
  }
}<|MERGE_RESOLUTION|>--- conflicted
+++ resolved
@@ -4,41 +4,14 @@
 
 import chisel3._
 import chisel3.testers.BasicTester
-<<<<<<< HEAD
-=======
 import chisel3.experimental.RawModule
 import chisel3.experimental.BundleLiterals._
-import chisel3.core.BundleLiteralException
->>>>>>> 94d5b904
+import chisel3.experimental.BundleLiteralException
 
 class BundleLiteralSpec extends ChiselFlatSpec {
   class MyBundle extends Bundle {
     val a = UInt(8.W)
     val b = Bool()
-<<<<<<< HEAD
-
-    // Bundle literal constructor code, which will be auto-generated using macro annotations in
-    // the future.
-    import chisel3.internal.BundleLitBinding
-    // Full bundle literal constructor
-    def Lit(aVal: UInt, bVal: Bool): MyBundle = { // scalastyle:ignore method.name
-      val clone = cloneType
-      clone.selfBind(BundleLitBinding(Map(
-        clone.a -> litArgOfBits(aVal),
-        clone.b -> litArgOfBits(bVal)
-      )))
-      clone
-    }
-    // Partial bundle literal constructor
-    def Lit(aVal: UInt): MyBundle = { // scalastyle:ignore method.name
-      val clone = cloneType
-      clone.selfBind(BundleLitBinding(Map(
-        clone.a -> litArgOfBits(aVal)
-      )))
-      clone
-    }
-=======
->>>>>>> 94d5b904
   }
 
   "bundle literals" should "work in RTL" in {
