// See LICENSE for license details.

package chiselTests

import chisel3._
<<<<<<< HEAD
import chisel3.experimental.{FixedPoint, RawModule}
=======
import chisel3.core.FixedPoint
import chisel3.experimental.RawModule
import chisel3.experimental.BundleLiterals._
>>>>>>> 94d5b904
import chisel3.testers.BasicTester

class LiteralExtractorSpec extends ChiselFlatSpec {
  "litValue" should "return the literal value" in {
    assert(0.U.litValue === BigInt(0))
    assert(1.U.litValue === BigInt(1))
    assert(42.U.litValue === BigInt(42))
    assert(42.U.litValue === 42.U.litValue)

    assert(0.S.litValue === BigInt(0))
    assert(-1.S.litValue === BigInt(-1))
    assert(-42.S.litValue === BigInt(-42))

    assert(true.B.litValue === BigInt(1))
    assert(false.B.litValue === BigInt(0))

    assert(1.25.F(2.BP).litValue === BigInt("101", 2))
    assert(2.25.F(2.BP).litValue === BigInt("1001", 2))

    assert(-1.25.F(2.BP).litValue === BigInt("-101", 2))
    assert(-2.25.F(2.BP).litValue === BigInt("-1001", 2))
  }

  "litToBoolean" should "return the literal value" in {
    assert(true.B.litToBoolean === true)
    assert(false.B.litToBoolean === false)

    assert(1.B.litToBoolean === true)
    assert(0.B.litToBoolean === false)
  }

  "litToDouble" should "return the literal value" in {
    assert(1.25.F(2.BP).litToDouble == 1.25)
    assert(2.25.F(2.BP).litToDouble == 2.25)

    assert(-1.25.F(2.BP).litToDouble == -1.25)
    assert(-2.25.F(2.BP).litToDouble == -2.25)

    // test rounding
    assert(1.24.F(1.BP).litToDouble == 1.0)
    assert(1.25.F(1.BP).litToDouble == 1.5)
  }

  "litOption" should "return None for non-literal hardware" in {
    elaborate { new RawModule {
      val a = Wire(UInt())
      assert(a.litOption == None)
    }}
  }


  "literals declared outside a builder context" should "compare with those inside builder context" in {
    class InsideBundle extends Bundle {
      val x = SInt(8.W)
      val y = FixedPoint(8.W, 4.BP)
<<<<<<< HEAD

      import chisel3.internal.BundleLitBinding
      def Lit(aVal: SInt, bVal: FixedPoint): InsideBundle = { // scalastyle:ignore method.name
        val clone = cloneType
        clone.selfBind(BundleLitBinding(Map(
          clone.x -> litArgOfBits(aVal),
          clone.y -> litArgOfBits(bVal)
        )))
        clone
      }
=======
>>>>>>> 94d5b904
    }

    class LitInsideOutsideTester(outsideLiteral: InsideBundle) extends BasicTester {
      val insideLiteral = (new InsideBundle).Lit(_.x -> 7.S, _.y -> 6.125.F(4.BP))

      // the following errors with "assertion failed"

      println(outsideLiteral === insideLiteral) // scalastyle:ignore regex
      // chisel3.assert(outsideLiteral === insideLiteral)

      // the following lines of code error
      // with "chisel3.internal.BundleLitBinding cannot be cast to chisel3.internal.ElementLitBinding"

      chisel3.assert(outsideLiteral.x === insideLiteral.x)
      chisel3.assert(outsideLiteral.y === insideLiteral.y)
      chisel3.assert(outsideLiteral.x === 7.S)
      chisel3.assert(outsideLiteral.y === 6.125.F(4.BP))

      stop()
    }

    val outsideLiteral = (new InsideBundle).Lit(_.x -> 7.S, _.y -> 6.125.F(4.BP))
    assertTesterPasses{ new LitInsideOutsideTester(outsideLiteral) }

  }


  "bundle literals" should "do the right thing" in {
    class MyBundle extends Bundle {
      val a = UInt(8.W)
      val b = Bool()
<<<<<<< HEAD

      // Bundle literal constructor code, which will be auto-generated using macro annotations in
      // the future.
      import chisel3.internal.BundleLitBinding
      def Lit(aVal: UInt, bVal: Bool): MyBundle = { // scalastyle:ignore method.name
        val clone = cloneType
        clone.selfBind(BundleLitBinding(Map(
          clone.a -> litArgOfBits(aVal),
          clone.b -> litArgOfBits(bVal)
        )))
        clone
      }
=======
>>>>>>> 94d5b904
    }
    val myBundleLiteral = (new MyBundle).Lit(_.a -> 42.U, _.b -> true.B)
    assert(myBundleLiteral.a.litValue == 42)
    assert(myBundleLiteral.b.litValue == 1)
    assert(myBundleLiteral.b.litToBoolean == true)
  }
}<|MERGE_RESOLUTION|>--- conflicted
+++ resolved
@@ -3,13 +3,8 @@
 package chiselTests
 
 import chisel3._
-<<<<<<< HEAD
 import chisel3.experimental.{FixedPoint, RawModule}
-=======
-import chisel3.core.FixedPoint
-import chisel3.experimental.RawModule
 import chisel3.experimental.BundleLiterals._
->>>>>>> 94d5b904
 import chisel3.testers.BasicTester
 
 class LiteralExtractorSpec extends ChiselFlatSpec {
@@ -65,19 +60,6 @@
     class InsideBundle extends Bundle {
       val x = SInt(8.W)
       val y = FixedPoint(8.W, 4.BP)
-<<<<<<< HEAD
-
-      import chisel3.internal.BundleLitBinding
-      def Lit(aVal: SInt, bVal: FixedPoint): InsideBundle = { // scalastyle:ignore method.name
-        val clone = cloneType
-        clone.selfBind(BundleLitBinding(Map(
-          clone.x -> litArgOfBits(aVal),
-          clone.y -> litArgOfBits(bVal)
-        )))
-        clone
-      }
-=======
->>>>>>> 94d5b904
     }
 
     class LitInsideOutsideTester(outsideLiteral: InsideBundle) extends BasicTester {
@@ -109,21 +91,6 @@
     class MyBundle extends Bundle {
       val a = UInt(8.W)
       val b = Bool()
-<<<<<<< HEAD
-
-      // Bundle literal constructor code, which will be auto-generated using macro annotations in
-      // the future.
-      import chisel3.internal.BundleLitBinding
-      def Lit(aVal: UInt, bVal: Bool): MyBundle = { // scalastyle:ignore method.name
-        val clone = cloneType
-        clone.selfBind(BundleLitBinding(Map(
-          clone.a -> litArgOfBits(aVal),
-          clone.b -> litArgOfBits(bVal)
-        )))
-        clone
-      }
-=======
->>>>>>> 94d5b904
     }
     val myBundleLiteral = (new MyBundle).Lit(_.a -> 42.U, _.b -> true.B)
     assert(myBundleLiteral.a.litValue == 42)
